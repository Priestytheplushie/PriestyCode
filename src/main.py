--- conflicted
+++ resolved
@@ -1,10 +1,6 @@
-<<<<<<< HEAD
-#main.py
 from priesty_ide import PriestyCode
-=======
-import tkinter as tk #hello
+import tkinter as tk
 from tkinter import messagebox, scrolledtext, filedialog
->>>>>>> e51b2410
 
 def main():
     """Main function to run the application."""
