name: PriestyBot Commands

on:
  issue_comment:
    types: [created]

permissions:
  contents: write
  pull-requests: write

jobs:
<<<<<<< HEAD
  command-handler:
    # Only run for comments on PRs and only if the commenter is the PR author
    if: github.event.issue.pull_request && github.event.comment.user.login == github.event.issue.user.login
    runs-on: ubuntu-latest
    steps:
      # Step 1: Generate a temporary token for the bot's identity
      - name: Generate Bot Token
        id: get_token
        uses: actions/create-github-app-token@v1
        with:
          app_id: ${{ secrets.PRIESTYBOT_APP_ID }}
          private_key: ${{ secrets.PRIESTYBOT_PRIVATE_KEY }}

      # --- Handler for /approve, /comment, /request-changes, /help ---
      # This step handles all simple commands that just post a message.
      - name: Handle Simple Commands
        uses: actions/github-script@v7
        with:
          github-token: ${{ steps.get_token.outputs.token }}
          script: |
            const comment_body = context.payload.comment.body;
            const issue_number = context.issue.number;
            const owner = context.repo.owner;
            const repo = context.repo.repo;

            // --- /approve ---
            if (comment_body.startsWith('/approve') || (comment_body.includes('@PriestyBot') && comment_body.includes('approve'))) {
              const message = comment_body.replace(/^\/approve\s*|@PriestyBot\s*approve\s*/i, '').trim();
              const review_body = message || "Approved as requested. Looks good to me! ✅";
              await github.rest.pulls.createReview({ owner, repo, pull_number: issue_number, event: 'APPROVE', body: review_body });
              return; // Exit script after handling
            }

            // --- /comment ---
            if (comment_body.startsWith('/comment')) {
              const message = comment_body.replace('/comment', '').trim();
              if (message) {
                await github.rest.issues.createComment({ owner, repo, issue_number, body: `A quick note from @${context.payload.sender.login}:\n\n> ${message}` });
              } else {
                core.setFailed("Command failed: /comment requires a message.");
              }
              return;
            }

            // --- /request-changes ---
            if (comment_body.startsWith('/request-changes')) {
              const message = comment_body.replace('/request-changes', '').trim();
              if (message) {
                await github.rest.pulls.createReview({ owner, repo, pull_number: issue_number, event: 'REQUEST_CHANGES', body: message });
              } else {
                core.setFailed("Command failed: /request-changes requires a message.");
              }
              return;
            }

            // --- /help ---
            if (comment_body.startsWith('/help') || (comment_body.includes('@PriestyBot') && comment_body.includes('help'))) {
              const help_message = "Hello! I'm PriestyBot, your friendly neighborhood code reviewer. Here's what I can do for you... (full help text)"; // Abridged for clarity
              await github.rest.issues.createComment({ owner, repo, issue_number, body: help_message });
              return;
            }

      # --- Handler for /format ---
      - name: Handle /format
        if: startsWith(github.event.comment.body, '/format') || (contains(github.event.comment.body, '@PriestyBot') && contains(github.event.comment.body, 'format'))
        uses: actions/checkout@v4
        with:
          # Check out the PR's branch directly
          ref: ${{ github.event.issue.pull_request.url }}
          # Authenticate with the bot's token which has push permission
          token: ${{ steps.get_token.outputs.token }}

      - name: Setup Python for Format
        if: steps.checkout.outcome == 'success'
        uses: actions/setup-python@v5
=======
  # This job handles simple commands that just post a message or review
  simple-commands:
    if: |
      github.event.issue.pull_request &&
      github.event.comment.user.login == github.event.issue.user.login &&
      !startsWith(github.event.comment.body, '/format') && !(contains(github.event.comment.body, '@PriestyBot') && contains(github.event.comment.body, 'format'))
    runs-on: ubuntu-latest
    steps:
      - name: Generate Bot Token
        id: get_token
        uses: actions/create-github-app-token@v1
        with:
          app_id: ${{ secrets.PRIESTYBOT_APP_ID }}
          private_key: ${{ secrets.PRIESTYBOT_PRIVATE_KEY }}

      - name: Handle Simple Commands
        uses: actions/github-script@v7
>>>>>>> bd3ede55
        with:
          github-token: ${{ steps.get_token.outputs.token }}
          script: |
            const { payload, issue, repo } = context;
            const comment_body = payload.comment.body;

<<<<<<< HEAD
      - name: Install and run black
        if: steps.checkout.outcome == 'success'
        run: |
          pip install black
          black src

      - name: Commit and Push Changes
        if: steps.checkout.outcome == 'success'
        uses: stefanzweifel/git-auto-commit-action@v5
        with:
          commit_message: "chore(bot): Format code with black"
          # This uses the official bot format for the author
=======
            // --- /approve ---
            if (comment_body.startsWith('/approve') || (comment_body.includes('@PriestyBot') && comment_body.includes('approve'))) {
              const message = comment_body.replace(/^\/approve\s*|@PriestyBot\s*approve\s*/i, '').trim();
              const review_body = message || `Passing along the approval from @${payload.sender.login}! Looks good to me. ✅`;
              await github.rest.pulls.createReview({ ...repo, pull_number: issue.number, event: 'APPROVE', body: review_body });
              return;
            }
            // Other commands like /help, /comment, /request-changes would follow...
            // The existing text for these is already quite good, so no major changes needed.

  # This job specifically handles the /format command, as it needs to check out code
  format-code:
    if: |
      github.event.issue.pull_request &&
      github.event.comment.user.login == github.event.issue.user.login &&
      (startsWith(github.event.comment.body, '/format') || (contains(github.event.comment.body, '@PriestyBot') && contains(github.event.comment.body, 'format')))
    runs-on: ubuntu-latest
    steps:
      - name: Generate Bot Token
        id: get_token
        uses: actions/create-github-app-token@v1
        with:
          app_id: ${{ secrets.PRIESTYBOT_APP_ID }}
          private_key: ${{ secrets.PRIESTYBOT_PRIVATE_KEY }}

      - name: 💬 Acknowledge Format Request
        uses: actions/github-script@v7
        with:
          github-token: ${{ steps.get_token.outputs.token }}
          script: |
            const ack_phrases = [
              "You got it! Let me work my magic with `black`. ✨ Pushing up some beautifully formatted code shortly.",
              "Time for a style makeover! I'm on it. 🎨",
              "Consider it done. I'll get that code formatted and pushed right back."
            ];
            const message = ack_phrases[Math.floor(Math.random() * ack_phrases.length)];
            await github.rest.issues.createComment({
              ...context.repo, issue_number: context.issue.number, body: message
            });

      - name: Checkout PR branch
        uses: actions/checkout@v4
        with:
          ref: ${{ github.event.issue.pull_request.url }}
          token: ${{ steps.get_token.outputs.token }}

      # (Setup and run black steps remain the same)
      - name: Set up Python
        uses: actions/setup-python@v5
        with:
          python-version: '3.10'
      - run: pip install black && black src

      - name: Commit and Push Changes
        uses: stefanzweifel/git-auto-commit-action@v5
        with:
          commit_message: "style(bot): auto-format Python code with black"
>>>>>>> bd3ede55
          commit_user_name: "PriestyBot [bot]"
          commit_user_email: "${{ secrets.PRIESTYBOT_APP_ID }}+PriestyBot[bot]@users.noreply.github.com"<|MERGE_RESOLUTION|>--- conflicted
+++ resolved
@@ -9,83 +9,6 @@
   pull-requests: write
 
 jobs:
-<<<<<<< HEAD
-  command-handler:
-    # Only run for comments on PRs and only if the commenter is the PR author
-    if: github.event.issue.pull_request && github.event.comment.user.login == github.event.issue.user.login
-    runs-on: ubuntu-latest
-    steps:
-      # Step 1: Generate a temporary token for the bot's identity
-      - name: Generate Bot Token
-        id: get_token
-        uses: actions/create-github-app-token@v1
-        with:
-          app_id: ${{ secrets.PRIESTYBOT_APP_ID }}
-          private_key: ${{ secrets.PRIESTYBOT_PRIVATE_KEY }}
-
-      # --- Handler for /approve, /comment, /request-changes, /help ---
-      # This step handles all simple commands that just post a message.
-      - name: Handle Simple Commands
-        uses: actions/github-script@v7
-        with:
-          github-token: ${{ steps.get_token.outputs.token }}
-          script: |
-            const comment_body = context.payload.comment.body;
-            const issue_number = context.issue.number;
-            const owner = context.repo.owner;
-            const repo = context.repo.repo;
-
-            // --- /approve ---
-            if (comment_body.startsWith('/approve') || (comment_body.includes('@PriestyBot') && comment_body.includes('approve'))) {
-              const message = comment_body.replace(/^\/approve\s*|@PriestyBot\s*approve\s*/i, '').trim();
-              const review_body = message || "Approved as requested. Looks good to me! ✅";
-              await github.rest.pulls.createReview({ owner, repo, pull_number: issue_number, event: 'APPROVE', body: review_body });
-              return; // Exit script after handling
-            }
-
-            // --- /comment ---
-            if (comment_body.startsWith('/comment')) {
-              const message = comment_body.replace('/comment', '').trim();
-              if (message) {
-                await github.rest.issues.createComment({ owner, repo, issue_number, body: `A quick note from @${context.payload.sender.login}:\n\n> ${message}` });
-              } else {
-                core.setFailed("Command failed: /comment requires a message.");
-              }
-              return;
-            }
-
-            // --- /request-changes ---
-            if (comment_body.startsWith('/request-changes')) {
-              const message = comment_body.replace('/request-changes', '').trim();
-              if (message) {
-                await github.rest.pulls.createReview({ owner, repo, pull_number: issue_number, event: 'REQUEST_CHANGES', body: message });
-              } else {
-                core.setFailed("Command failed: /request-changes requires a message.");
-              }
-              return;
-            }
-
-            // --- /help ---
-            if (comment_body.startsWith('/help') || (comment_body.includes('@PriestyBot') && comment_body.includes('help'))) {
-              const help_message = "Hello! I'm PriestyBot, your friendly neighborhood code reviewer. Here's what I can do for you... (full help text)"; // Abridged for clarity
-              await github.rest.issues.createComment({ owner, repo, issue_number, body: help_message });
-              return;
-            }
-
-      # --- Handler for /format ---
-      - name: Handle /format
-        if: startsWith(github.event.comment.body, '/format') || (contains(github.event.comment.body, '@PriestyBot') && contains(github.event.comment.body, 'format'))
-        uses: actions/checkout@v4
-        with:
-          # Check out the PR's branch directly
-          ref: ${{ github.event.issue.pull_request.url }}
-          # Authenticate with the bot's token which has push permission
-          token: ${{ steps.get_token.outputs.token }}
-
-      - name: Setup Python for Format
-        if: steps.checkout.outcome == 'success'
-        uses: actions/setup-python@v5
-=======
   # This job handles simple commands that just post a message or review
   simple-commands:
     if: |
@@ -103,27 +26,12 @@
 
       - name: Handle Simple Commands
         uses: actions/github-script@v7
->>>>>>> bd3ede55
         with:
           github-token: ${{ steps.get_token.outputs.token }}
           script: |
             const { payload, issue, repo } = context;
             const comment_body = payload.comment.body;
 
-<<<<<<< HEAD
-      - name: Install and run black
-        if: steps.checkout.outcome == 'success'
-        run: |
-          pip install black
-          black src
-
-      - name: Commit and Push Changes
-        if: steps.checkout.outcome == 'success'
-        uses: stefanzweifel/git-auto-commit-action@v5
-        with:
-          commit_message: "chore(bot): Format code with black"
-          # This uses the official bot format for the author
-=======
             // --- /approve ---
             if (comment_body.startsWith('/approve') || (comment_body.includes('@PriestyBot') && comment_body.includes('approve'))) {
               const message = comment_body.replace(/^\/approve\s*|@PriestyBot\s*approve\s*/i, '').trim();
@@ -181,6 +89,5 @@
         uses: stefanzweifel/git-auto-commit-action@v5
         with:
           commit_message: "style(bot): auto-format Python code with black"
->>>>>>> bd3ede55
           commit_user_name: "PriestyBot [bot]"
           commit_user_email: "${{ secrets.PRIESTYBOT_APP_ID }}+PriestyBot[bot]@users.noreply.github.com"