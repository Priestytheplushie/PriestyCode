name: PriestyBot Commands

on:
  issue_comment:
    types: [created]
<<<<<<< HEAD

env:
  APPROVER_TOKEN: ${{ secrets.APPROVER_TOKEN }}
=======
>>>>>>> ffb496f2

permissions:
  contents: write
  pull-requests: write

jobs:
  command-handler:
<<<<<<< HEAD
    if: github.event.issue.pull_request && github.event.comment.user.login == github.event.issue.user.login
    runs-on: ubuntu-latest
    steps:
      # --- Handler for /approve ---
      - name: Handle /approve
        if: |
          startsWith(github.event.comment.body, '/approve') ||
          (contains(github.event.comment.body, '@PriestyBot') && contains(github.event.comment.body, 'approve'))
=======
    # Only run for comments on PRs and only if the commenter is the PR author
    if: github.event.issue.pull_request && github.event.comment.user.login == github.event.issue.user.login
    runs-on: ubuntu-latest
    steps:
      # Step 1: Generate a temporary token for the bot's identity
      - name: Generate Bot Token
        id: get_token
        uses: actions/create-github-app-token@v1
        with:
          app_id: ${{ secrets.PRIESTYBOT_APP_ID }}
          private_key: ${{ secrets.PRIESTYBOT_PRIVATE_KEY }}

      # --- Handler for /approve, /comment, /request-changes, /help ---
      # This step handles all simple commands that just post a message.
      - name: Handle Simple Commands
>>>>>>> ffb496f2
        uses: actions/github-script@v7
        with:
          github-token: ${{ steps.get_token.outputs.token }}
          script: |
            const comment_body = context.payload.comment.body;
<<<<<<< HEAD
            let message = '';
            if (comment_body.startsWith('/approve')) {
              message = comment_body.replace(/^\/approve\s*/, '').trim();
            } else {
              message = comment_body.replace(/@PriestyBot/i, '').replace(/approve/i, '').trim();
            }
            const review_body = message || "Approved as requested. Looks good to me! ✅";
            await github.rest.pulls.createReview({
              owner: context.repo.owner,
              repo: context.repo.repo,
              pull_number: context.issue.number,
              event: 'APPROVE',
              body: review_body
            });

      # --- Handler for /comment ---
      - name: Handle /comment
        if: startsWith(github.event.comment.body, '/comment')
        uses: actions/github-script@v7
        with:
          github-token: ${{ env.APPROVER_TOKEN }}
          script: |
            const message = context.payload.comment.body.replace('/comment', '').trim();
            if (message) {
              await github.rest.issues.createComment({
                owner: context.repo.owner,
                repo: context.repo.repo,
                issue_number: context.issue.number,
                body: `A quick note from @${context.payload.sender.login}:\n\n> ${message}`
              });
            } else {
              // CORRECTED: Using string concatenation to build the message safely
              const errorMessage = "It looks like you wanted to leave a comment, but you forgot to write one! 😅\n\n" +
                "Please try again. For example:\n" +
                "> /comment I'll review this in an hour.";
              await github.rest.issues.createComment({
                owner: context.repo.owner,
                repo: context.repo.repo,
                issue_number: context.issue.number,
                body: errorMessage
              });
              core.setFailed("Command failed: /comment requires a message.");
            }

      # --- Handler for /request-changes ---
      - name: Handle /request-changes
        if: startsWith(github.event.comment.body, '/request-changes')
        uses: actions/github-script@v7
        with:
          github-token: ${{ env.APPROVER_TOKEN }}
          script: |
            const message = context.payload.comment.body.replace('/request-changes', '').trim();
            if (!message) {
              // CORRECTED: Using string concatenation to build the message safely
              const errorMessage = "Whoops! It looks like you tried to use `/request-changes` without giving me a reason. I need to know *what* needs to be changed! 🤔\n\n" +
                "Please try again and tell me what to write in the review. For example:\n" +
                "> /request-changes Please add documentation for the new functions.";
              await github.rest.issues.createComment({
                owner: context.repo.owner,
                repo: context.repo.repo,
                issue_number: context.issue.number,
                body: errorMessage
              });
              core.setFailed("Command failed: /request-changes requires a message.");
              return;
            }
            await github.rest.pulls.createReview({
              owner: context.repo.owner,
              repo: context.repo.repo,
              pull_number: context.issue.number,
              event: 'REQUEST_CHANGES',
              body: message
            });

      # --- Handler for /help ---
      - name: Handle /help
        if: |
          startsWith(github.event.comment.body, '/help') ||
          (contains(github.event.comment.body, '@PriestyBot') && contains(github.event.comment.body, 'help'))
        uses: actions/github-script@v7
        with:
          github-token: ${{ env.APPROVER_TOKEN }}
          script: |
            // CORRECTED: Using string concatenation for safety here as well
            const help_message = "Hello! I'm PriestyBot, your friendly neighborhood code reviewer. Here's what I can do for you:\n\n" +
              "### Automatic Review\n" +
              "When you request a review from me, I'll automatically:\n" +
              "1.  **Run Linters**: I check your code for quality and style issues using `flake8` and `black`.\n" +
              "2.  **Test The App**: I'll try to run your Tkinter app (`src/main.py`) to make sure it doesn't crash.\n" +
              "3.  **Approve or Request Changes**: Based on the results, I'll either approve the PR or leave feedback.\n\n" +
              "### Manual Commands (for PR authors only)\n" +
              "You can also give me direct orders in a comment:\n\n" +
              "-   `@PriestyBot help` or `/help`\n" +
              "    > Shows this help message.\n\n" +
              "-   `@PriestyBot approve [message]` or `/approve [message]`\n" +
              "    > Forcefully approves the PR. You can add an optional message.\n" +
              "    > *Example: `@PriestyBot please approve this, it is urgent`*\n\n" +
              "-   `@PriestyBot format` or `/format`\n" +
              "    > I'll format your code using `black` and commit the changes directly to this PR.\n\n" +
              "-   `/comment <message>`\n" +
              "    > I'll post your message as a general comment on the PR.\n\n" +
              "-   `/request-changes <message>`\n" +
              "    > Requests changes on the PR with your provided reason.";
            await github.rest.issues.createComment({
              owner: context.repo.owner,
              repo: context.repo.repo,
              issue_number: context.issue.number,
              body: help_message
            });

      # --- Steps for the /format command ---
      - name: 💬 Acknowledging format request
        if: |
          startsWith(github.event.comment.body, '/format') ||
          (contains(github.event.comment.body, '@PriestyBot') && contains(github.event.comment.body, 'format'))
        uses: actions/github-script@v7
        with:
          github-token: ${{ env.APPROVER_TOKEN }}
          script: |
            github.rest.issues.createComment({
              owner: context.repo.owner,
              repo: context.repo.repo,
              issue_number: context.issue.number,
              body: "On it! I'll format the code with `black` and push the changes back to this branch. 🎨"
            });

      - name: Get PR branch name
        if: |
          startsWith(github.event.comment.body, '/format') ||
          (contains(github.event.comment.body, '@PriestyBot') && contains(github.event.comment.body, 'format'))
        id: get_branch
        uses: actions/github-script@v7
        with:
          result-encoding: string
          script: |
            const pr = await github.rest.pulls.get({
              owner: context.repo.owner,
              repo: context.repo.repo,
              pull_number: context.issue.number
            });
            return pr.data.head.ref;

      - name: Checkout PR branch
        if: |
          startsWith(github.event.comment.body, '/format') ||
          (contains(github.event.comment.body, '@PriestyBot') && contains(github.event.body, 'format'))
        uses: actions/checkout@v4
        with:
          ref: ${{ steps.get_branch.outputs.result }}

      - name: Set up Python
        if: |
          startsWith(github.event.comment.body, '/format') ||
          (contains(github.event.comment.body, '@PriestyBot') && contains(github.event.body, 'format'))
        uses: actions/setup-python@v5
        with:
          python-version: '3.10'

      - name: Install and run black
        if: |
          startsWith(github.event.comment.body, '/format') ||
          (contains(github.event.comment.body, '@PriestyBot') && contains(github.event.body, 'format'))
        run: |
          pip install black
          black src

      - name: Commit and push changes
        if: |
          startsWith(github.event.comment.body, '/format') ||
          (contains(github.event.comment.body, '@PriestyBot') && contains(github.event.body, 'format'))
        uses: stefanzweifel/git-auto-commit-action@v5
        with:
          commit_message: "chore(bot): Format code with black"
          commit_user_name: PriestyBot
          commit_user_email: priestybot@users.noreply.github.com
          commit_author: PriestyBot <priestybot@users.noreply.github.com>
=======
            const issue_number = context.issue.number;
            const owner = context.repo.owner;
            const repo = context.repo.repo;

            // --- /approve ---
            if (comment_body.startsWith('/approve') || (comment_body.includes('@PriestyBot') && comment_body.includes('approve'))) {
              const message = comment_body.replace(/^\/approve\s*|@PriestyBot\s*approve\s*/i, '').trim();
              const review_body = message || "Approved as requested. Looks good to me! ✅";
              await github.rest.pulls.createReview({ owner, repo, pull_number: issue_number, event: 'APPROVE', body: review_body });
              return; // Exit script after handling
            }

            // --- /comment ---
            if (comment_body.startsWith('/comment')) {
              const message = comment_body.replace('/comment', '').trim();
              if (message) {
                await github.rest.issues.createComment({ owner, repo, issue_number, body: `A quick note from @${context.payload.sender.login}:\n\n> ${message}` });
              } else {
                core.setFailed("Command failed: /comment requires a message.");
              }
              return;
            }

            // --- /request-changes ---
            if (comment_body.startsWith('/request-changes')) {
              const message = comment_body.replace('/request-changes', '').trim();
              if (message) {
                await github.rest.pulls.createReview({ owner, repo, pull_number: issue_number, event: 'REQUEST_CHANGES', body: message });
              } else {
                core.setFailed("Command failed: /request-changes requires a message.");
              }
              return;
            }

            // --- /help ---
            if (comment_body.startsWith('/help') || (comment_body.includes('@PriestyBot') && comment_body.includes('help'))) {
              const help_message = "Hello! I'm PriestyBot, your friendly neighborhood code reviewer. Here's what I can do for you... (full help text)"; // Abridged for clarity
              await github.rest.issues.createComment({ owner, repo, issue_number, body: help_message });
              return;
            }

      # --- Handler for /format ---
      - name: Handle /format
        if: startsWith(github.event.comment.body, '/format') || (contains(github.event.comment.body, '@PriestyBot') && contains(github.event.comment.body, 'format'))
        uses: actions/checkout@v4
        with:
          # Check out the PR's branch directly
          ref: ${{ github.event.issue.pull_request.url }}
          # Authenticate with the bot's token which has push permission
          token: ${{ steps.get_token.outputs.token }}

      - name: Setup Python for Format
        if: steps.checkout.outcome == 'success'
        uses: actions/setup-python@v5
        with:
          python-version: '3.10'

      - name: Install and run black
        if: steps.checkout.outcome == 'success'
        run: |
          pip install black
          black src

      - name: Commit and Push Changes
        if: steps.checkout.outcome == 'success'
        uses: stefanzweifel/git-auto-commit-action@v5
        with:
          commit_message: "chore(bot): Format code with black"
          # This uses the official bot format for the author
          commit_user_name: "PriestyBot [bot]"
          commit_user_email: "${{ secrets.PRIESTYBOT_APP_ID }}+PriestyBot[bot]@users.noreply.github.com"
>>>>>>> ffb496f2
<|MERGE_RESOLUTION|>--- conflicted
+++ resolved
@@ -3,12 +3,6 @@
 on:
   issue_comment:
     types: [created]
-<<<<<<< HEAD
-
-env:
-  APPROVER_TOKEN: ${{ secrets.APPROVER_TOKEN }}
-=======
->>>>>>> ffb496f2
 
 permissions:
   contents: write
@@ -16,16 +10,6 @@
 
 jobs:
   command-handler:
-<<<<<<< HEAD
-    if: github.event.issue.pull_request && github.event.comment.user.login == github.event.issue.user.login
-    runs-on: ubuntu-latest
-    steps:
-      # --- Handler for /approve ---
-      - name: Handle /approve
-        if: |
-          startsWith(github.event.comment.body, '/approve') ||
-          (contains(github.event.comment.body, '@PriestyBot') && contains(github.event.comment.body, 'approve'))
-=======
     # Only run for comments on PRs and only if the commenter is the PR author
     if: github.event.issue.pull_request && github.event.comment.user.login == github.event.issue.user.login
     runs-on: ubuntu-latest
@@ -41,190 +25,11 @@
       # --- Handler for /approve, /comment, /request-changes, /help ---
       # This step handles all simple commands that just post a message.
       - name: Handle Simple Commands
->>>>>>> ffb496f2
         uses: actions/github-script@v7
         with:
           github-token: ${{ steps.get_token.outputs.token }}
           script: |
             const comment_body = context.payload.comment.body;
-<<<<<<< HEAD
-            let message = '';
-            if (comment_body.startsWith('/approve')) {
-              message = comment_body.replace(/^\/approve\s*/, '').trim();
-            } else {
-              message = comment_body.replace(/@PriestyBot/i, '').replace(/approve/i, '').trim();
-            }
-            const review_body = message || "Approved as requested. Looks good to me! ✅";
-            await github.rest.pulls.createReview({
-              owner: context.repo.owner,
-              repo: context.repo.repo,
-              pull_number: context.issue.number,
-              event: 'APPROVE',
-              body: review_body
-            });
-
-      # --- Handler for /comment ---
-      - name: Handle /comment
-        if: startsWith(github.event.comment.body, '/comment')
-        uses: actions/github-script@v7
-        with:
-          github-token: ${{ env.APPROVER_TOKEN }}
-          script: |
-            const message = context.payload.comment.body.replace('/comment', '').trim();
-            if (message) {
-              await github.rest.issues.createComment({
-                owner: context.repo.owner,
-                repo: context.repo.repo,
-                issue_number: context.issue.number,
-                body: `A quick note from @${context.payload.sender.login}:\n\n> ${message}`
-              });
-            } else {
-              // CORRECTED: Using string concatenation to build the message safely
-              const errorMessage = "It looks like you wanted to leave a comment, but you forgot to write one! 😅\n\n" +
-                "Please try again. For example:\n" +
-                "> /comment I'll review this in an hour.";
-              await github.rest.issues.createComment({
-                owner: context.repo.owner,
-                repo: context.repo.repo,
-                issue_number: context.issue.number,
-                body: errorMessage
-              });
-              core.setFailed("Command failed: /comment requires a message.");
-            }
-
-      # --- Handler for /request-changes ---
-      - name: Handle /request-changes
-        if: startsWith(github.event.comment.body, '/request-changes')
-        uses: actions/github-script@v7
-        with:
-          github-token: ${{ env.APPROVER_TOKEN }}
-          script: |
-            const message = context.payload.comment.body.replace('/request-changes', '').trim();
-            if (!message) {
-              // CORRECTED: Using string concatenation to build the message safely
-              const errorMessage = "Whoops! It looks like you tried to use `/request-changes` without giving me a reason. I need to know *what* needs to be changed! 🤔\n\n" +
-                "Please try again and tell me what to write in the review. For example:\n" +
-                "> /request-changes Please add documentation for the new functions.";
-              await github.rest.issues.createComment({
-                owner: context.repo.owner,
-                repo: context.repo.repo,
-                issue_number: context.issue.number,
-                body: errorMessage
-              });
-              core.setFailed("Command failed: /request-changes requires a message.");
-              return;
-            }
-            await github.rest.pulls.createReview({
-              owner: context.repo.owner,
-              repo: context.repo.repo,
-              pull_number: context.issue.number,
-              event: 'REQUEST_CHANGES',
-              body: message
-            });
-
-      # --- Handler for /help ---
-      - name: Handle /help
-        if: |
-          startsWith(github.event.comment.body, '/help') ||
-          (contains(github.event.comment.body, '@PriestyBot') && contains(github.event.comment.body, 'help'))
-        uses: actions/github-script@v7
-        with:
-          github-token: ${{ env.APPROVER_TOKEN }}
-          script: |
-            // CORRECTED: Using string concatenation for safety here as well
-            const help_message = "Hello! I'm PriestyBot, your friendly neighborhood code reviewer. Here's what I can do for you:\n\n" +
-              "### Automatic Review\n" +
-              "When you request a review from me, I'll automatically:\n" +
-              "1.  **Run Linters**: I check your code for quality and style issues using `flake8` and `black`.\n" +
-              "2.  **Test The App**: I'll try to run your Tkinter app (`src/main.py`) to make sure it doesn't crash.\n" +
-              "3.  **Approve or Request Changes**: Based on the results, I'll either approve the PR or leave feedback.\n\n" +
-              "### Manual Commands (for PR authors only)\n" +
-              "You can also give me direct orders in a comment:\n\n" +
-              "-   `@PriestyBot help` or `/help`\n" +
-              "    > Shows this help message.\n\n" +
-              "-   `@PriestyBot approve [message]` or `/approve [message]`\n" +
-              "    > Forcefully approves the PR. You can add an optional message.\n" +
-              "    > *Example: `@PriestyBot please approve this, it is urgent`*\n\n" +
-              "-   `@PriestyBot format` or `/format`\n" +
-              "    > I'll format your code using `black` and commit the changes directly to this PR.\n\n" +
-              "-   `/comment <message>`\n" +
-              "    > I'll post your message as a general comment on the PR.\n\n" +
-              "-   `/request-changes <message>`\n" +
-              "    > Requests changes on the PR with your provided reason.";
-            await github.rest.issues.createComment({
-              owner: context.repo.owner,
-              repo: context.repo.repo,
-              issue_number: context.issue.number,
-              body: help_message
-            });
-
-      # --- Steps for the /format command ---
-      - name: 💬 Acknowledging format request
-        if: |
-          startsWith(github.event.comment.body, '/format') ||
-          (contains(github.event.comment.body, '@PriestyBot') && contains(github.event.comment.body, 'format'))
-        uses: actions/github-script@v7
-        with:
-          github-token: ${{ env.APPROVER_TOKEN }}
-          script: |
-            github.rest.issues.createComment({
-              owner: context.repo.owner,
-              repo: context.repo.repo,
-              issue_number: context.issue.number,
-              body: "On it! I'll format the code with `black` and push the changes back to this branch. 🎨"
-            });
-
-      - name: Get PR branch name
-        if: |
-          startsWith(github.event.comment.body, '/format') ||
-          (contains(github.event.comment.body, '@PriestyBot') && contains(github.event.comment.body, 'format'))
-        id: get_branch
-        uses: actions/github-script@v7
-        with:
-          result-encoding: string
-          script: |
-            const pr = await github.rest.pulls.get({
-              owner: context.repo.owner,
-              repo: context.repo.repo,
-              pull_number: context.issue.number
-            });
-            return pr.data.head.ref;
-
-      - name: Checkout PR branch
-        if: |
-          startsWith(github.event.comment.body, '/format') ||
-          (contains(github.event.comment.body, '@PriestyBot') && contains(github.event.body, 'format'))
-        uses: actions/checkout@v4
-        with:
-          ref: ${{ steps.get_branch.outputs.result }}
-
-      - name: Set up Python
-        if: |
-          startsWith(github.event.comment.body, '/format') ||
-          (contains(github.event.comment.body, '@PriestyBot') && contains(github.event.body, 'format'))
-        uses: actions/setup-python@v5
-        with:
-          python-version: '3.10'
-
-      - name: Install and run black
-        if: |
-          startsWith(github.event.comment.body, '/format') ||
-          (contains(github.event.comment.body, '@PriestyBot') && contains(github.event.body, 'format'))
-        run: |
-          pip install black
-          black src
-
-      - name: Commit and push changes
-        if: |
-          startsWith(github.event.comment.body, '/format') ||
-          (contains(github.event.comment.body, '@PriestyBot') && contains(github.event.body, 'format'))
-        uses: stefanzweifel/git-auto-commit-action@v5
-        with:
-          commit_message: "chore(bot): Format code with black"
-          commit_user_name: PriestyBot
-          commit_user_email: priestybot@users.noreply.github.com
-          commit_author: PriestyBot <priestybot@users.noreply.github.com>
-=======
             const issue_number = context.issue.number;
             const owner = context.repo.owner;
             const repo = context.repo.repo;
@@ -295,5 +100,4 @@
           commit_message: "chore(bot): Format code with black"
           # This uses the official bot format for the author
           commit_user_name: "PriestyBot [bot]"
-          commit_user_email: "${{ secrets.PRIESTYBOT_APP_ID }}+PriestyBot[bot]@users.noreply.github.com"
->>>>>>> ffb496f2
+          commit_user_email: "${{ secrets.PRIESTYBOT_APP_ID }}+PriestyBot[bot]@users.noreply.github.com"