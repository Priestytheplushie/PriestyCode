name: PriestyBot Auto-Review

on:
  pull_request:
    types: [review_requested]

permissions:
  contents: read # Read-only is enough for this workflow
  pull-requests: write
  checks: write
<<<<<<< HEAD
  security-events: write # For Trivy scan results
=======
  security-events: write
>>>>>>> bd3ede55

jobs:
  review:
    if: github.event.requested_reviewer.login == 'PriestyBot'
    runs-on: ubuntu-latest
    steps:
<<<<<<< HEAD
      # Step 1: Generate a temporary token for the bot's identity
=======
>>>>>>> bd3ede55
      - name: Generate Bot Token
        id: get_token
        uses: actions/create-github-app-token@v1
        with:
          app_id: ${{ secrets.PRIESTYBOT_APP_ID }}
          private_key: ${{ secrets.PRIESTYBOT_PRIVATE_KEY }}

<<<<<<< HEAD
      # Step 2: Create the initial status comment
      - name: 💬 Create Progress Comment
=======
      - name: 💬 Acknowledge and Create Progress Comment
>>>>>>> bd3ede55
        id: progress_comment
        uses: actions/github-script@v7
        with:
          github-token: ${{ steps.get_token.outputs.token }}
          result-encoding: string
          script: |
<<<<<<< HEAD
=======
            // Array of fun, human-like greetings
            const greetings = [
              "Alright @${{ github.sender.login }}, let's see what we've got here! 🧐 I'm on it.",
              "Thanks for the ping, @${{ github.sender.login }}! I'll start the review now. 👍",
              "You got it, @${{ github.sender.login }}! Let me warm up my linter and get to work.",
              "PriestyBot, reporting for duty! I'll take a look at your PR, @${{ github.sender.login }}. 🫡"
            ];
            const greeting = greetings[Math.floor(Math.random() * greetings.length)];

>>>>>>> bd3ede55
            const { data: comment } = await github.rest.issues.createComment({
              owner: context.repo.owner,
              repo: context.repo.repo,
              issue_number: context.issue.number,
<<<<<<< HEAD
              body: "Hey @${{ github.sender.login }}! I'm on it. 🧐\n\n**My review checklist:**\n- [ ] Code Quality (Linting & Formatting)\n- [ ] Application Test\n- [ ] Security Scan"
=======
              body: `${greeting}\n\n**My review checklist:**\n- [ ] Code Quality (Lint & Format)\n- [ ] Application Test\n- [ ] Security Scan`
>>>>>>> bd3ede55
            });
            return comment.id;

      - name: Check out repository
        uses: actions/checkout@v4
        with:
          ref: ${{ github.event.pull_request.head.sha }}

<<<<<<< HEAD
      - name: Set up Python, Cache & Install Dependencies
        # (Combined these steps for brevity)
=======
      # (Setup Python, Cache & Install Dependencies steps remain the same)
      - name: Set up Python, Cache & Install Dependencies
>>>>>>> bd3ede55
        uses: actions/setup-python@v5
        with:
          python-version: '3.10'
          cache: 'pip'
      - run: |
          python -m pip install --upgrade pip
          pip install -r requirements.txt black flake8 reviewdog
          sudo apt-get update && sudo apt-get install -y xvfb

<<<<<<< HEAD
      # --- Code Quality Steps ---
=======
>>>>>>> bd3ede55
      - name: 💧 Run Linters (flake8 & black)
        id: quality_checks
        continue-on-error: true
        run: |
<<<<<<< HEAD
          pip install flake8 black reviewdog
          # Pipe results to reviewdog
=======
>>>>>>> bd3ede55
          (flake8 --diff src && black --check --diff src) | reviewdog -f=flake8 -f=diff -name="Code Quality" -reporter=github-pr-check -filter-mode=diff_context -fail-on-error
        env:
          REVIEWDOG_GITHUB_API_TOKEN: ${{ steps.get_token.outputs.token }}

<<<<<<< HEAD
      - name: 📝 Update Progress on Code Quality
        if: ${{ always() }}
        uses: actions/github-script@v7
        with:
          github-token: ${{ steps.get_token.outputs.token }}
          script: |
            const outcome = '${{ steps.quality_checks.outcome }}' === 'success' ? '✅' : '❌';
            const body = "Hey @${{ github.sender.login }}! I'm on it. 🧐\n\n**My review checklist:**\n- [" + outcome + "] Code Quality (Linting & Formatting)\n- [ ] Application Test\n- [ ] Security Scan";
            await github.rest.issues.updateComment({
              owner: context.repo.owner, repo: context.repo.repo,
              comment_id: ${{ steps.progress_comment.outputs.result }}, body: body
            });

      # --- App Test & Security Scan steps would follow the same pattern... ---
      # Each step runs its test, and the following step updates the progress comment.
=======
      # (App Test step remains the same)
      - name: 🧪 Run Tkinter App Test
        id: app_test
        run: |
          if xvfb-run timeout 10s python -m src.main; then exit 0; else exit_code=$?; if [ $exit_code -eq 124 ]; then exit 0; else exit $exit_code; fi; fi
>>>>>>> bd3ede55

      # (Security Scan step remains the same)
      - name: 🔐 Scan for Vulnerabilities (Trivy)
        id: security_scan
        continue-on-error: true
        uses: aquasecurity/trivy-action@master
        with:
          input: 'requirements.txt', format: 'template', template: '@/contrib/sarif.tpl', output: 'trivy-results.sarif', severity: 'HIGH,CRITICAL', exit-code: '1'

      - name: Upload Trivy scan results
        if: ${{ failure() && steps.security_scan.outcome == 'failure' }}
        uses: github/codeql-action/upload-sarif@v3
        with:
          sarif_file: 'trivy-results.sarif'
          
      - name: 📝 Post Final Review Summary
        if: ${{ always() }}
        uses: actions/github-script@v7
        with:
          github-token: ${{ steps.get_token.outputs.token }}
          script: |
<<<<<<< HEAD
            // Final review logic goes here...
            // It should build the final review message based on the outcome of all previous steps.

            // At the very end, delete the progress comment to keep the PR clean
            await github.rest.issues.deleteComment({
              owner: context.repo.owner, repo: context.repo.repo,
              comment_id: ${{ steps.progress_comment.outputs.result }}
            });

            // Post the final review
            await github.rest.pulls.createReview({ /* ... */ });
=======
            const quality_outcome = '${{ steps.quality_checks.outcome }}';
            const test_outcome = '${{ steps.app_test.outcome }}';
            const security_outcome = '${{ steps.security_scan.outcome }}';
            const pr_author = context.payload.pull_request.user.login;

            let event = 'APPROVE';
            let final_message = '';

            // Build the checklist part of the message
            let review_summary = 'Here’s the final report card:\n\n';
            review_summary += quality_outcome === 'success' ? '✅ **Code Quality:** Looking sharp! Great job.\n' : '❌ **Code Quality:** Found some nits to pick. Check my in-line comments!\n';
            review_summary += test_outcome === 'success' ? '✅ **Application Test:** The app launched without a problem!\n' : '❌ **Application Test:** The app seems to have crashed on startup. The logs might have a clue.\n';
            review_summary += security_outcome === 'success' ? '✅ **Security Scan:** No critical vulnerabilities found. Phew!\n' : '❌ **Security Scan:** Found some potential vulnerabilities. Take a look at the "Security" tab.\n';

            // Determine the final outcome and choose a human-like message
            if (quality_outcome === 'success' && test_outcome === 'success' && security_outcome === 'success') {
              const success_phrases = [
                `Everything looks fantastic, @${pr_author}! I'm happy to approve this. Ship it! 🚀`,
                `Nice work, @${pr_author}! All checks passed with flying colors. This is good to go. 👍`,
                `Crushed it, @${pr_author}! My work here is done. Approving! 🎉`
              ];
              final_message = success_phrases[Math.floor(Math.random() * success_phrases.length)];
            } else {
              event = 'REQUEST_CHANGES';
              const failure_phrases = [
                `Hey @${pr_author}, we're almost there! Just a couple of things to address.`,
                `Okay @${pr_author}, I've found a few areas that could use a little polish.`,
                `Just a bit more to do, @${pr_author}! Take a look at the feedback above.`
              ];
              final_message = failure_phrases[Math.floor(Math.random() * failure_phrases.length)];
            }

            const review_body = `${final_message}\n\n---\n\n${review_summary}`;

            await github.rest.pulls.createReview({
              owner: context.repo.owner, repo: context.repo.repo, pull_number: context.issue.number,
              event: event, body: review_body
            });

            // Clean up the progress comment
            await github.rest.issues.deleteComment({
              owner: context.repo.owner, repo: context.repo.repo,
              comment_id: ${{ steps.progress_comment.outputs.result }}
            });
>>>>>>> bd3ede55
<|MERGE_RESOLUTION|>--- conflicted
+++ resolved
@@ -5,24 +5,16 @@
     types: [review_requested]
 
 permissions:
-  contents: read # Read-only is enough for this workflow
+  contents: read
   pull-requests: write
   checks: write
-<<<<<<< HEAD
-  security-events: write # For Trivy scan results
-=======
   security-events: write
->>>>>>> bd3ede55
 
 jobs:
   review:
     if: github.event.requested_reviewer.login == 'PriestyBot'
     runs-on: ubuntu-latest
     steps:
-<<<<<<< HEAD
-      # Step 1: Generate a temporary token for the bot's identity
-=======
->>>>>>> bd3ede55
       - name: Generate Bot Token
         id: get_token
         uses: actions/create-github-app-token@v1
@@ -30,20 +22,13 @@
           app_id: ${{ secrets.PRIESTYBOT_APP_ID }}
           private_key: ${{ secrets.PRIESTYBOT_PRIVATE_KEY }}
 
-<<<<<<< HEAD
-      # Step 2: Create the initial status comment
-      - name: 💬 Create Progress Comment
-=======
       - name: 💬 Acknowledge and Create Progress Comment
->>>>>>> bd3ede55
         id: progress_comment
         uses: actions/github-script@v7
         with:
           github-token: ${{ steps.get_token.outputs.token }}
           result-encoding: string
           script: |
-<<<<<<< HEAD
-=======
             // Array of fun, human-like greetings
             const greetings = [
               "Alright @${{ github.sender.login }}, let's see what we've got here! 🧐 I'm on it.",
@@ -53,16 +38,11 @@
             ];
             const greeting = greetings[Math.floor(Math.random() * greetings.length)];
 
->>>>>>> bd3ede55
             const { data: comment } = await github.rest.issues.createComment({
               owner: context.repo.owner,
               repo: context.repo.repo,
               issue_number: context.issue.number,
-<<<<<<< HEAD
-              body: "Hey @${{ github.sender.login }}! I'm on it. 🧐\n\n**My review checklist:**\n- [ ] Code Quality (Linting & Formatting)\n- [ ] Application Test\n- [ ] Security Scan"
-=======
               body: `${greeting}\n\n**My review checklist:**\n- [ ] Code Quality (Lint & Format)\n- [ ] Application Test\n- [ ] Security Scan`
->>>>>>> bd3ede55
             });
             return comment.id;
 
@@ -71,13 +51,8 @@
         with:
           ref: ${{ github.event.pull_request.head.sha }}
 
-<<<<<<< HEAD
-      - name: Set up Python, Cache & Install Dependencies
-        # (Combined these steps for brevity)
-=======
       # (Setup Python, Cache & Install Dependencies steps remain the same)
       - name: Set up Python, Cache & Install Dependencies
->>>>>>> bd3ede55
         uses: actions/setup-python@v5
         with:
           python-version: '3.10'
@@ -87,46 +62,19 @@
           pip install -r requirements.txt black flake8 reviewdog
           sudo apt-get update && sudo apt-get install -y xvfb
 
-<<<<<<< HEAD
-      # --- Code Quality Steps ---
-=======
->>>>>>> bd3ede55
       - name: 💧 Run Linters (flake8 & black)
         id: quality_checks
         continue-on-error: true
         run: |
-<<<<<<< HEAD
-          pip install flake8 black reviewdog
-          # Pipe results to reviewdog
-=======
->>>>>>> bd3ede55
           (flake8 --diff src && black --check --diff src) | reviewdog -f=flake8 -f=diff -name="Code Quality" -reporter=github-pr-check -filter-mode=diff_context -fail-on-error
         env:
           REVIEWDOG_GITHUB_API_TOKEN: ${{ steps.get_token.outputs.token }}
 
-<<<<<<< HEAD
-      - name: 📝 Update Progress on Code Quality
-        if: ${{ always() }}
-        uses: actions/github-script@v7
-        with:
-          github-token: ${{ steps.get_token.outputs.token }}
-          script: |
-            const outcome = '${{ steps.quality_checks.outcome }}' === 'success' ? '✅' : '❌';
-            const body = "Hey @${{ github.sender.login }}! I'm on it. 🧐\n\n**My review checklist:**\n- [" + outcome + "] Code Quality (Linting & Formatting)\n- [ ] Application Test\n- [ ] Security Scan";
-            await github.rest.issues.updateComment({
-              owner: context.repo.owner, repo: context.repo.repo,
-              comment_id: ${{ steps.progress_comment.outputs.result }}, body: body
-            });
-
-      # --- App Test & Security Scan steps would follow the same pattern... ---
-      # Each step runs its test, and the following step updates the progress comment.
-=======
       # (App Test step remains the same)
       - name: 🧪 Run Tkinter App Test
         id: app_test
         run: |
           if xvfb-run timeout 10s python -m src.main; then exit 0; else exit_code=$?; if [ $exit_code -eq 124 ]; then exit 0; else exit $exit_code; fi; fi
->>>>>>> bd3ede55
 
       # (Security Scan step remains the same)
       - name: 🔐 Scan for Vulnerabilities (Trivy)
@@ -148,19 +96,6 @@
         with:
           github-token: ${{ steps.get_token.outputs.token }}
           script: |
-<<<<<<< HEAD
-            // Final review logic goes here...
-            // It should build the final review message based on the outcome of all previous steps.
-
-            // At the very end, delete the progress comment to keep the PR clean
-            await github.rest.issues.deleteComment({
-              owner: context.repo.owner, repo: context.repo.repo,
-              comment_id: ${{ steps.progress_comment.outputs.result }}
-            });
-
-            // Post the final review
-            await github.rest.pulls.createReview({ /* ... */ });
-=======
             const quality_outcome = '${{ steps.quality_checks.outcome }}';
             const test_outcome = '${{ steps.app_test.outcome }}';
             const security_outcome = '${{ steps.security_scan.outcome }}';
@@ -204,5 +139,4 @@
             await github.rest.issues.deleteComment({
               owner: context.repo.owner, repo: context.repo.repo,
               comment_id: ${{ steps.progress_comment.outputs.result }}
-            });
->>>>>>> bd3ede55
+            });