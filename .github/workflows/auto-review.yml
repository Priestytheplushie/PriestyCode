name: PriestyBot Auto-Review

on:
  pull_request:
    types: [review_requested]

<<<<<<< HEAD
env:
  # Using a PAT to allow the bot to approve the PR
  APPROVER_TOKEN: ${{ secrets.APPROVER_TOKEN }}
  # Reviewdog needs a token with pull-request write permissions
  REVIEWDOG_GITHUB_API_TOKEN: ${{ secrets.APPROVER_TOKEN }}

=======
>>>>>>> ffb496f2
permissions:
  contents: read # Read-only is enough for this workflow
  pull-requests: write
<<<<<<< HEAD
  # FIX: 'checks: write' permission is required for the 'github-pr-check' reporter.
  checks: write
=======
  checks: write
  security-events: write # For Trivy scan results
>>>>>>> ffb496f2

jobs:
  review:
    # Only run if the reviewer is the bot itself
    if: github.event.requested_reviewer.login == 'PriestyBot'
    runs-on: ubuntu-latest
    steps:
      # Step 1: Generate a temporary token for the bot's identity
      - name: Generate Bot Token
        id: get_token
        uses: actions/create-github-app-token@v1
        with:
          app_id: ${{ secrets.PRIESTYBOT_APP_ID }}
          private_key: ${{ secrets.PRIESTYBOT_PRIVATE_KEY }}

      # Step 2: Create the initial status comment
      - name: 💬 Create Progress Comment
        id: progress_comment
        uses: actions/github-script@v7
        with:
          github-token: ${{ steps.get_token.outputs.token }}
          result-encoding: string
          script: |
<<<<<<< HEAD
            const pr_number = context.issue.number;
            const bot_name = "PriestyBot";
            const pr_author = context.payload.sender.login;

            const { data: comments } = await github.rest.issues.listComments({
=======
            const { data: comment } = await github.rest.issues.createComment({
>>>>>>> ffb496f2
              owner: context.repo.owner,
              repo: context.repo.repo,
              issue_number: context.issue.number,
              body: "Hey @${{ github.sender.login }}! I'm on it. 🧐\n\n**My review checklist:**\n- [ ] Code Quality (Linting & Formatting)\n- [ ] Application Test\n- [ ] Security Scan"
            });
<<<<<<< HEAD
            const hasAlreadyCommented = comments.some(
              comment => comment.user.login === bot_name && comment.body.includes("Thanks for asking me to review")
            );

            if (!hasAlreadyCommented) {
              await github.rest.issues.createComment({
                owner: context.repo.owner,
                repo: context.repo.repo,
                issue_number: pr_number,
                // FIX: Use backticks (`) for template literals and access the sender from the script's context object.
                body: `Hey @${pr_author}! 👋 Thanks for asking me to review. I'll take a look at the code now and get back to you shortly. 🧐`
              });
            }
=======
            return comment.id;
>>>>>>> ffb496f2

      - name: Check out repository
        uses: actions/checkout@v4
        with:
          ref: ${{ github.event.pull_request.head.sha }}

      - name: Set up Python, Cache & Install Dependencies
        # (Combined these steps for brevity)
        uses: actions/setup-python@v5
        with:
          python-version: '3.10'
          cache: 'pip'
      - run: |
          python -m pip install --upgrade pip
          pip install -r requirements.txt
          sudo apt-get update && sudo apt-get install -y xvfb

<<<<<<< HEAD
      - name: 💧 Run Linter (flake8) on Changed Files
        id: lint
        # FIX: Allows workflow to continue even if linter finds issues.
        continue-on-error: true
        uses: reviewdog/action-flake8@v3
        with:
          filter_mode: "diff_context"
          # FIX: Fails the step if issues are found, so we can check its 'outcome'.
          fail_on_error: true
          # FIX: Use 'github-pr-check' to post inline comments on the code diff.
          reporter: github-pr-check
          level: warning

      - name: 💅 Run Format Check (black) on Changed Files
        id: format_check
        # FIX: Same changes as the linter step for consistency.
        continue-on-error: true
        uses: reviewdog/action-black@v3
        with:
          filter_mode: "diff_context"
          fail_on_error: true
          reporter: github-pr-check
          level: warning
          black_args: "--check --diff src"
      
      - name: 🧪 Run Tkinter App Test
        id: app_test
        # FIX: Restructured the script to correctly handle the 'timeout' exit code (124) as a success.
        # The default 'set -e' shell option was causing the step to fail immediately on exit code 124.
        run: |
          echo "Starting the Tkinter app in a virtual display..."
          if xvfb-run timeout 10s python -m src.main; then
            echo "App test result: PASSED (exited cleanly before timeout)"
          else
            exit_code=$?
            echo "Test command finished with exit code: $exit_code"
            if [ $exit_code -eq 124 ]; then
              echo "App test result: PASSED (ran for 10s without crashing)"
              exit 0 # Explicitly exit 0 to mark the step as successful
            else
              echo "App test result: FAILED (crashed with an unexpected error)"
              exit $exit_code # Exit with the original error code to fail the step
            fi
          fi
=======
      # --- Code Quality Steps ---
      - name: 💧 Run Linters (flake8 & black)
        id: quality_checks
        continue-on-error: true
        run: |
          pip install flake8 black reviewdog
          # Pipe results to reviewdog
          (flake8 --diff src && black --check --diff src) | reviewdog -f=flake8 -f=diff -name="Code Quality" -reporter=github-pr-check -filter-mode=diff_context -fail-on-error
        env:
          REVIEWDOG_GITHUB_API_TOKEN: ${{ steps.get_token.outputs.token }}

      - name: 📝 Update Progress on Code Quality
        if: ${{ always() }}
        uses: actions/github-script@v7
        with:
          github-token: ${{ steps.get_token.outputs.token }}
          script: |
            const outcome = '${{ steps.quality_checks.outcome }}' === 'success' ? '✅' : '❌';
            const body = "Hey @${{ github.sender.login }}! I'm on it. 🧐\n\n**My review checklist:**\n- [" + outcome + "] Code Quality (Linting & Formatting)\n- [ ] Application Test\n- [ ] Security Scan";
            await github.rest.issues.updateComment({
              owner: context.repo.owner, repo: context.repo.repo,
              comment_id: ${{ steps.progress_comment.outputs.result }}, body: body
            });

      # --- App Test & Security Scan steps would follow the same pattern... ---
      # Each step runs its test, and the following step updates the progress comment.
>>>>>>> ffb496f2

      - name: 📝 Post Final Review Summary
        if: ${{ always() }}
        uses: actions/github-script@v7
        with:
          github-token: ${{ steps.get_token.outputs.token }}
          script: |
<<<<<<< HEAD
            // FIX: Check the step 'outcome' instead of 'conclusion' for a more reliable result.
            const lint_outcome = '${{ steps.lint.outcome }}';
            const format_outcome = '${{ steps.format_check.outcome }}';
            const test_outcome = '${{ steps.app_test.outcome }}';
            const pr_author = context.payload.pull_request.user.login;
            
            let review_body = `Hi @${pr_author}, I've finished my review!\n\nHere's the summary:\n\n`;
            let event = 'APPROVE';
            
            if (lint_outcome === 'success' && format_outcome === 'success') {
              review_body += '✅ **Code Quality & Style:** Passed. Great job!\n';
            } else {
              review_body += '❌ **Code Quality & Style:** I found some issues. Please check my in-line comments for details. You can try running `/format` to fix style issues automatically.\n';
              event = 'REQUEST_CHANGES';
            }
            
            if (test_outcome === 'success') {
              review_body += '✅ **Application Test:** Passed. The app launched successfully!\n';
            } else {
              review_body += '❌ **Application Test:** Failed. The app seems to crash on startup. Check the workflow logs for errors.\n';
              event = 'REQUEST_CHANGES';
            }
            
            if (event === 'APPROVE') {
              review_body += `\nEverything looks good to me. I'm approving this PR. Keep up the great work! 👍`;
            } else {
              review_body += `\nPlease address the feedback above. Let me know if you have any questions!`;
            }
=======
            // Final review logic goes here...
            // It should build the final review message based on the outcome of all previous steps.
>>>>>>> ffb496f2

            // At the very end, delete the progress comment to keep the PR clean
            await github.rest.issues.deleteComment({
              owner: context.repo.owner, repo: context.repo.repo,
              comment_id: ${{ steps.progress_comment.outputs.result }}
            });

            // Post the final review
            await github.rest.pulls.createReview({ /* ... */ });<|MERGE_RESOLUTION|>--- conflicted
+++ resolved
@@ -4,29 +4,14 @@
   pull_request:
     types: [review_requested]
 
-<<<<<<< HEAD
-env:
-  # Using a PAT to allow the bot to approve the PR
-  APPROVER_TOKEN: ${{ secrets.APPROVER_TOKEN }}
-  # Reviewdog needs a token with pull-request write permissions
-  REVIEWDOG_GITHUB_API_TOKEN: ${{ secrets.APPROVER_TOKEN }}
-
-=======
->>>>>>> ffb496f2
 permissions:
   contents: read # Read-only is enough for this workflow
   pull-requests: write
-<<<<<<< HEAD
-  # FIX: 'checks: write' permission is required for the 'github-pr-check' reporter.
-  checks: write
-=======
   checks: write
   security-events: write # For Trivy scan results
->>>>>>> ffb496f2
 
 jobs:
   review:
-    # Only run if the reviewer is the bot itself
     if: github.event.requested_reviewer.login == 'PriestyBot'
     runs-on: ubuntu-latest
     steps:
@@ -46,37 +31,13 @@
           github-token: ${{ steps.get_token.outputs.token }}
           result-encoding: string
           script: |
-<<<<<<< HEAD
-            const pr_number = context.issue.number;
-            const bot_name = "PriestyBot";
-            const pr_author = context.payload.sender.login;
-
-            const { data: comments } = await github.rest.issues.listComments({
-=======
             const { data: comment } = await github.rest.issues.createComment({
->>>>>>> ffb496f2
               owner: context.repo.owner,
               repo: context.repo.repo,
               issue_number: context.issue.number,
               body: "Hey @${{ github.sender.login }}! I'm on it. 🧐\n\n**My review checklist:**\n- [ ] Code Quality (Linting & Formatting)\n- [ ] Application Test\n- [ ] Security Scan"
             });
-<<<<<<< HEAD
-            const hasAlreadyCommented = comments.some(
-              comment => comment.user.login === bot_name && comment.body.includes("Thanks for asking me to review")
-            );
-
-            if (!hasAlreadyCommented) {
-              await github.rest.issues.createComment({
-                owner: context.repo.owner,
-                repo: context.repo.repo,
-                issue_number: pr_number,
-                // FIX: Use backticks (`) for template literals and access the sender from the script's context object.
-                body: `Hey @${pr_author}! 👋 Thanks for asking me to review. I'll take a look at the code now and get back to you shortly. 🧐`
-              });
-            }
-=======
             return comment.id;
->>>>>>> ffb496f2
 
       - name: Check out repository
         uses: actions/checkout@v4
@@ -94,52 +55,6 @@
           pip install -r requirements.txt
           sudo apt-get update && sudo apt-get install -y xvfb
 
-<<<<<<< HEAD
-      - name: 💧 Run Linter (flake8) on Changed Files
-        id: lint
-        # FIX: Allows workflow to continue even if linter finds issues.
-        continue-on-error: true
-        uses: reviewdog/action-flake8@v3
-        with:
-          filter_mode: "diff_context"
-          # FIX: Fails the step if issues are found, so we can check its 'outcome'.
-          fail_on_error: true
-          # FIX: Use 'github-pr-check' to post inline comments on the code diff.
-          reporter: github-pr-check
-          level: warning
-
-      - name: 💅 Run Format Check (black) on Changed Files
-        id: format_check
-        # FIX: Same changes as the linter step for consistency.
-        continue-on-error: true
-        uses: reviewdog/action-black@v3
-        with:
-          filter_mode: "diff_context"
-          fail_on_error: true
-          reporter: github-pr-check
-          level: warning
-          black_args: "--check --diff src"
-      
-      - name: 🧪 Run Tkinter App Test
-        id: app_test
-        # FIX: Restructured the script to correctly handle the 'timeout' exit code (124) as a success.
-        # The default 'set -e' shell option was causing the step to fail immediately on exit code 124.
-        run: |
-          echo "Starting the Tkinter app in a virtual display..."
-          if xvfb-run timeout 10s python -m src.main; then
-            echo "App test result: PASSED (exited cleanly before timeout)"
-          else
-            exit_code=$?
-            echo "Test command finished with exit code: $exit_code"
-            if [ $exit_code -eq 124 ]; then
-              echo "App test result: PASSED (ran for 10s without crashing)"
-              exit 0 # Explicitly exit 0 to mark the step as successful
-            else
-              echo "App test result: FAILED (crashed with an unexpected error)"
-              exit $exit_code # Exit with the original error code to fail the step
-            fi
-          fi
-=======
       # --- Code Quality Steps ---
       - name: 💧 Run Linters (flake8 & black)
         id: quality_checks
@@ -166,7 +81,6 @@
 
       # --- App Test & Security Scan steps would follow the same pattern... ---
       # Each step runs its test, and the following step updates the progress comment.
->>>>>>> ffb496f2
 
       - name: 📝 Post Final Review Summary
         if: ${{ always() }}
@@ -174,39 +88,8 @@
         with:
           github-token: ${{ steps.get_token.outputs.token }}
           script: |
-<<<<<<< HEAD
-            // FIX: Check the step 'outcome' instead of 'conclusion' for a more reliable result.
-            const lint_outcome = '${{ steps.lint.outcome }}';
-            const format_outcome = '${{ steps.format_check.outcome }}';
-            const test_outcome = '${{ steps.app_test.outcome }}';
-            const pr_author = context.payload.pull_request.user.login;
-            
-            let review_body = `Hi @${pr_author}, I've finished my review!\n\nHere's the summary:\n\n`;
-            let event = 'APPROVE';
-            
-            if (lint_outcome === 'success' && format_outcome === 'success') {
-              review_body += '✅ **Code Quality & Style:** Passed. Great job!\n';
-            } else {
-              review_body += '❌ **Code Quality & Style:** I found some issues. Please check my in-line comments for details. You can try running `/format` to fix style issues automatically.\n';
-              event = 'REQUEST_CHANGES';
-            }
-            
-            if (test_outcome === 'success') {
-              review_body += '✅ **Application Test:** Passed. The app launched successfully!\n';
-            } else {
-              review_body += '❌ **Application Test:** Failed. The app seems to crash on startup. Check the workflow logs for errors.\n';
-              event = 'REQUEST_CHANGES';
-            }
-            
-            if (event === 'APPROVE') {
-              review_body += `\nEverything looks good to me. I'm approving this PR. Keep up the great work! 👍`;
-            } else {
-              review_body += `\nPlease address the feedback above. Let me know if you have any questions!`;
-            }
-=======
             // Final review logic goes here...
             // It should build the final review message based on the outcome of all previous steps.
->>>>>>> ffb496f2
 
             // At the very end, delete the progress comment to keep the PR clean
             await github.rest.issues.deleteComment({
